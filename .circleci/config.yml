--- conflicted
+++ resolved
@@ -3,11 +3,7 @@
   build:
 
     docker:
-<<<<<<< HEAD
-      - image: circleci/python:3.8
-=======
       - image: circleci/python:3.8.1
->>>>>>> 5f8af67f
 
     steps:
 
