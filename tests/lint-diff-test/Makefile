test: test-words test-reldir


<<<<<<< HEAD
# "words" test
=======
test-reldir: reldir-lint-pruned.txt-goal reldir-lint-pruned.txt
	diff $^

reldir-lint-pruned.txt: reldir-diff.txt reldir-lint.txt
	../../lint-diff.py --context=0 --strip-diff=1 --strip-lint=2 $^ > $@ || true
>>>>>>> 7f433265

test-words: words2-lint-pruned.txt-goal-nofilename words2-lint-pruned.txt-nofilename
	diff $^

# words1.txt and words2.txt are subsets of words.txt.
words1.txt: words.txt
	grep -v 'a.*e.*t' $< > $@

words2.txt: words.txt
	grep -v 'a.*a.*e' $< > $@

# Suppose that the edit goes from words1.txt to words2.txt.
words12-diff.txt: words1.txt words2.txt
	diff -u $^ > $@ || true

words-lint.txt: words.txt
	grep -Hn 'a.*i' $< > $@ || true

# Suppose that there are warnings on files with "a.*i".
words2-lint.txt: words2.txt
	grep -Hn 'a.*i' $< > $@ || true

words2-lint-pruned.txt: words12-diff.txt words2-lint.txt
	../../lint-diff.py --context=0 $^ > $@ || true

# The goal is lines from words-lint.txt that are in words2.txt but not words1.txt.
# perl command removes lines that match both a.*e.*t and a.*a.*e .
words2-lint-pruned.txt-goal: words-lint.txt
	grep ':.*a.*e.*t' $< | perl -ni -e 'print unless /a.*e.*t/ && /a.*a.*e/' > $@ || true

%-nofilename: %
	sed 's/^[-A-Za-z0-9.]\{1,\}:[0-9]\{1,\}://' $< > $@


# "reldir" test

test-reldir: reldir-lint-pruned.txt-goal reldir-lint-pruned.txt
	diff $^

reldir-lint-pruned.txt: reldir-diff.txt reldir-lint.txt
	../../lint-diff.py --strip-diff=1 --strip-lint=2 $^ > $@ || true


# Miscellaneous targets

# It would be nicer to put all generated files in a subdirectory.
clean:
	rm -f words1.txt words2.txt words12-diff.txt words-lint.txt words2-lint.txt words2-lint-pruned.txt words2-lint-pruned.txt-goal words2-lint.txt-goal-pruned words2-lint.txt-pruned words2-lint-pruned.txt-goal-nofilename words2-lint-pruned.txt-nofilename reldir-lint-pruned.txt

<|MERGE_RESOLUTION|>--- conflicted
+++ resolved
@@ -1,15 +1,7 @@
 test: test-words test-reldir
 
 
-<<<<<<< HEAD
 # "words" test
-=======
-test-reldir: reldir-lint-pruned.txt-goal reldir-lint-pruned.txt
-	diff $^
-
-reldir-lint-pruned.txt: reldir-diff.txt reldir-lint.txt
-	../../lint-diff.py --context=0 --strip-diff=1 --strip-lint=2 $^ > $@ || true
->>>>>>> 7f433265
 
 test-words: words2-lint-pruned.txt-goal-nofilename words2-lint-pruned.txt-nofilename
 	diff $^
@@ -50,7 +42,7 @@
 	diff $^
 
 reldir-lint-pruned.txt: reldir-diff.txt reldir-lint.txt
-	../../lint-diff.py --strip-diff=1 --strip-lint=2 $^ > $@ || true
+	../../lint-diff.py --strip-diff=1 --strip-lint=2 --context=0 $^ > $@ || true
 
 
 # Miscellaneous targets
